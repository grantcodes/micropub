{
<<<<<<< HEAD
	"name": "micropub-helper",
	"version": "2.0.0-beta01",
	"description": "A simple helper class for creating micropub clients",
	"keywords": [
		"micropub",
		"indieweb"
	],
	"type": "module",
	"main": "./dist/main.cjs",
	"module": "./dist/main.js",
	"types": "./dist/main.d.ts",
	"exports": {
		".": {
			"types": "./dist/main.d.ts",
			"require": "./dist/main.cjs",
			"import": "./dist/main.js"
		}
	},
	"homepage": "https://github.com/grantcodes/micropub",
	"bugs": "https://github.com/grantcodes/micropub/issues",
	"browserslist": "> 1%, not dead",
	"engines": {
		"node": ">=20.0.0"
	},
	"author": "Grant Richmond <mail@grant.codes> (https://grant.codes)",
	"license": "MIT",
	"dependencies": {
		"formdata-polyfill": "^4.0.10",
		"qs": "^6.14.0",
		"rel-parser": "^2.0.0"
	},
	"scripts": {
		"build": "tsup",
		"watch": "tsup --watch",
		"fix": "run-s fix:lint",
		"fix:lint": "npx @biomejs/biome format --write src",
		"test": "run-s test:lint test:build test:unit",
		"test:build": "tsup --env.TEST=yes",
		"test:lint": "npx @biomejs/biome lint src",
		"test:unit": "node --test",
		"test-server": "tsup --env.TEST=yes --watch --onSuccess 'node ./tmp/tests/tests/_server/run.js'"
	},
	"prettier": {
		"singleQuote": true,
		"trailingComma": "all"
	},
	"devDependencies": {
		"@grantcodes/commit": "^2.0.0",
		"@types/node": "^22.13.2",
		"@types/qs": "^6.9.18",
		"npm-run-all": "^4.1.5",
		"tsup": "^8.3.6",
		"typescript": "^5.7.3",
		"@biomejs/biome": "1.9.4"
	},
	"files": [
		"dist/**/*",
		"!**/*.test.*",
		"CHANGELOG.md",
		"LICENSE",
		"README.md"
	]
=======
  "name": "micropub-helper",
  "version": "1.6.3",
  "description": "A simple helper class for creating micropub clients",
  "keywords": [
    "micropub",
    "indieweb"
  ],
  "homepage": "https://github.com/grantcodes/micropub",
  "bugs": "https://github.com/grantcodes/micropub/issues",
  "main": "./src/main.js",
  "browser": {
    "jsdom/lib/jsdom/living": false,
    "form-data": false,
    "url": false
  },
  "author": "Grant Richmond <mail@grant.codes> (https://grant.codes)",
  "license": "MIT",
  "dependencies": {
    "axios": "^0.18.0",
    "form-data": "^2.3.2",
    "qs": "^6.5.2",
    "rel-parser": "^1.0.2"
  },
  "scripts": {
    "test": "ava tests/index.js"
  },
  "prettier": {
    "singleQuote": true,
    "trailingComma": "all"
  },
  "devDependencies": {
    "ava": "^1.2.0",
    "express": "^4.16.4"
  }
>>>>>>> 79b51385
}<|MERGE_RESOLUTION|>--- conflicted
+++ resolved
@@ -1,12 +1,8 @@
 {
-<<<<<<< HEAD
 	"name": "micropub-helper",
 	"version": "2.0.0-beta01",
 	"description": "A simple helper class for creating micropub clients",
-	"keywords": [
-		"micropub",
-		"indieweb"
-	],
+	"keywords": ["micropub", "indieweb"],
 	"type": "module",
 	"main": "./dist/main.cjs",
 	"module": "./dist/main.js",
@@ -55,47 +51,5 @@
 		"typescript": "^5.7.3",
 		"@biomejs/biome": "1.9.4"
 	},
-	"files": [
-		"dist/**/*",
-		"!**/*.test.*",
-		"CHANGELOG.md",
-		"LICENSE",
-		"README.md"
-	]
-=======
-  "name": "micropub-helper",
-  "version": "1.6.3",
-  "description": "A simple helper class for creating micropub clients",
-  "keywords": [
-    "micropub",
-    "indieweb"
-  ],
-  "homepage": "https://github.com/grantcodes/micropub",
-  "bugs": "https://github.com/grantcodes/micropub/issues",
-  "main": "./src/main.js",
-  "browser": {
-    "jsdom/lib/jsdom/living": false,
-    "form-data": false,
-    "url": false
-  },
-  "author": "Grant Richmond <mail@grant.codes> (https://grant.codes)",
-  "license": "MIT",
-  "dependencies": {
-    "axios": "^0.18.0",
-    "form-data": "^2.3.2",
-    "qs": "^6.5.2",
-    "rel-parser": "^1.0.2"
-  },
-  "scripts": {
-    "test": "ava tests/index.js"
-  },
-  "prettier": {
-    "singleQuote": true,
-    "trailingComma": "all"
-  },
-  "devDependencies": {
-    "ava": "^1.2.0",
-    "express": "^4.16.4"
-  }
->>>>>>> 79b51385
+	"files": ["dist/**/*", "!**/*.test.*", "CHANGELOG.md", "LICENSE", "README.md"]
 }